#!/usr/bin/env python

from __future__ import absolute_import, division, with_statement
import logging
import textwrap
import sys
from tornado.test.util import unittest

TEST_MODULES = [
    'tornado.httputil.doctests',
    'tornado.iostream.doctests',
    'tornado.util.doctests',
    'tornado.test.auth_test',
    'tornado.test.concurrent_test',
    'tornado.test.curl_httpclient_test',
    'tornado.test.escape_test',
    'tornado.test.gen_test',
    'tornado.test.httpclient_test',
    'tornado.test.httpserver_test',
    'tornado.test.httputil_test',
    'tornado.test.import_test',
    'tornado.test.ioloop_test',
    'tornado.test.iostream_test',
    'tornado.test.locale_test',
<<<<<<< HEAD
    'tornado.test.netutil_test',
=======
    'tornado.test.log_test',
>>>>>>> 2ded2661
    'tornado.test.options_test',
    'tornado.test.process_test',
    'tornado.test.simple_httpclient_test',
    'tornado.test.stack_context_test',
    'tornado.test.template_test',
    'tornado.test.testing_test',
    'tornado.test.twisted_test',
    'tornado.test.util_test',
    'tornado.test.web_test',
    'tornado.test.wsgi_test',
]


def all():
    return unittest.defaultTestLoader.loadTestsFromNames(TEST_MODULES)

class TornadoTextTestRunner(unittest.TextTestRunner):
    def run(self, test):
        result = super(TornadoTextTestRunner, self).run(test)
        if result.skipped:
            skip_reasons = set(reason for (test, reason) in result.skipped)
            self.stream.write(textwrap.fill(
                    "Some tests were skipped because: %s" %
                    ", ".join(sorted(skip_reasons))))
            self.stream.write("\n")
        return result

if __name__ == '__main__':
    # The -W command-line option does not work in a virtualenv with
    # python 3 (as of virtualenv 1.7), so configure warnings
    # programmatically instead.
    import warnings
    # Be strict about most warnings.  This also turns on warnings that are
    # ignored by default, including DeprecationWarnings and
    # python 3.2's ResourceWarnings.
    warnings.filterwarnings("error")
    # setuptools sometimes gives ImportWarnings about things that are on
    # sys.path even if they're not being used.
    warnings.filterwarnings("ignore", category=ImportWarning)
    # Tornado generally shouldn't use anything deprecated, but some of
    # our dependencies do (last match wins).
    warnings.filterwarnings("ignore", category=DeprecationWarning)
    warnings.filterwarnings("error", category=DeprecationWarning,
                            module=r"tornado\..*")
    # The unittest module is aggressive about deprecating redundant methods,
    # leaving some without non-deprecated spellings that work on both
    # 2.7 and 3.2
    warnings.filterwarnings("ignore", category=DeprecationWarning,
                            message="Please use assert.* instead")

    logging.getLogger("tornado.access").setLevel(logging.CRITICAL)

    import tornado.testing
    kwargs = {}
    if sys.version_info >= (3, 2):
        # HACK:  unittest.main will make its own changes to the warning
        # configuration, which may conflict with the settings above
        # or command-line flags like -bb.  Passing warnings=False
        # suppresses this behavior, although this looks like an implementation
        # detail.  http://bugs.python.org/issue15626
        kwargs['warnings'] = False
    kwargs['testRunner'] = TornadoTextTestRunner
    tornado.testing.main(**kwargs)<|MERGE_RESOLUTION|>--- conflicted
+++ resolved
@@ -22,11 +22,8 @@
     'tornado.test.ioloop_test',
     'tornado.test.iostream_test',
     'tornado.test.locale_test',
-<<<<<<< HEAD
     'tornado.test.netutil_test',
-=======
     'tornado.test.log_test',
->>>>>>> 2ded2661
     'tornado.test.options_test',
     'tornado.test.process_test',
     'tornado.test.simple_httpclient_test',
